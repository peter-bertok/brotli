--- conflicted
+++ resolved
@@ -89,12 +89,7 @@
         // TODO: unstable feature "step_by()" can make this more elegant.
         let mut i = offs + repeat;
         let t = self.codes[offs];
-<<<<<<< HEAD
-        while i < self.codes.len()
-        {
-=======
         while i < self.codes.len() {
->>>>>>> 682424ae
             self.codes[i] = t;
             i += repeat;
         }
@@ -127,8 +122,8 @@
             next_code[bits as usize] = code;
         }
 
-        for (symbol_value, item) in lengths.iter().enumerate() {
-            let bits = *item as usize;
+        for symbol_value in 0..lengths.len() {
+            let bits = lengths[symbol_value] as usize;
             let code = next_code[bits] as usize;
             next_code[bits] += 1;
 
